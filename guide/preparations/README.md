## Installing Node.js

To use discord.js, you'll need to install Node.js. You can do so by going to [the Node.js website](https://nodejs.org/).

### Installing on Windows

If you're developing on Windows, it's as simple as installing any other program. Go to [the Node.js website](https://nodejs.org/), download the latest version, open up the downloaded file, and follow the steps from the installer.

### Installing on Linux

If you're developing on Linux, you may consult [this page](https://nodejs.org/en/download/package-manager/) to determine how you should install Node.<br />On that note, there's a possibility that you may already have Node \(e.g. if you're using a VPS\). You can check by running the `node -v` command. If it outputs something like `v8.0.0` or higher, then you're good to go! Otherwise, take a look at the page linked above for instructions on installing Node on your OS.

<p class="warning">If you _do_ have Node installed, but have an older version \(i.e. anything below 8.0.0\), you should upgrade to the latest version.</p>

---

## Preparing the essentials

To install and use discord.js, you'll need to install it via npm \(Node's package manager\). npm comes with every Node installation, so you don't have to worry about installing that. However, before you install anything, you should set up a new project folder.

### Setting up a project folder

Like any other project, you should have a dedicated folder for this, in order to keep it organized and manageable.

Navigate to a place on your machine where it's be easy for find and open in the future, for convenience purposes. Create a new folder like you normally would (for Linux, you can use `mkdir project-name` inside your terminal). If you already have a name you want to use for your bot, you can use that as the folder name. Otherwise, you may name it something like `discord-bot` for the time being \(or anything else you have in mind\).

Once you're done making the folder, open it up (for Linux, you can use `cd project-name` inside your terminal).

### Opening the command prompt

If you're on Linux, you can quickly open up the terminal with `Ctrl + Alt + T`.

If you're on Windows and aren't familiar with opening up the command prompt, simply do the following:

1. Open your bot project folder.
2. Hold down the `Shift` key and right-click inside of the folder.
3. Choose the "Open command window here" option.

It should then open up a window with a black background. It's a bit unattractive, but we'll talk about using better, more powerful tools in a different part of the guide.

### Using the command prompt

With the command prompt open, run the `node -v` command to make sure you've successfully installed Node.js. If you see something like `v8.0.0`, great! If not, go back and try installing again.

The next command you'll be running is `npm init`. This command creates a `package.json` file for you, which is what will be used to keep track of the dependencies your bot uses, as well as other info. If you're a bit confused by that, you can simply ignore it for the time being.

The `npm init` command will ask you a sequence of questions - you should fill them out as you see fit. If you're not sure of something or just want to skip it as a whole, simply leave it blank and press enter.

<p class="tip">Want to get started quickly? Use `npm init -y` to have it fill out everything for you!</p>

Once you're done with that, you're ready to install discord.js!

---

## Installing discord.js

Now that you've installed Node.js and know how to open up your console and run commands, you can finally install discord.js!

To install discord.js, simply run the `npm install discord.js`. This can take a bit of time, but should be done fairly quickly.

<p class="warning">Once the installation is complete, you'll see something like this:<br/>
![npm warnings](assets/img/BbcuyJ6.png)<br/>**This is perfectly normal and means that it worked.** You don't need to install any of the items listed in order to use discord.js; they are 100% optional.</p>

And that's it! With all the necessities installed, you're almost ready to start coding your bot.

---

## Installing a linter

<<<<<<< HEAD
While you are coding, you may find that you run into numerous syntax errors, or just code in an inconsistent style. It's highly urged that you install a linter to ease these troubles. While code editors generally are able to point out syntax errors, with a linter, you can coerce your coding to be in a specific style as you define in the configuration. While this is not required, it's strongly reccommended. [Click here for the linter guide!](/preparations/setting-up-a-linter)
=======
While you are coding, you may find that you run into numerous syntax errors, or just code in an inconsistent style. Regardless, it's highly urged that you install a linter to ease a lot of coding troubles. While code editors generally are able to point out syntax errors, with a linter, you can coerce your coding to be in a specific style as you define in the configuration. While this is not required, it's strongly recommended. [Click here for the linter guide!](/preparations/setting-up-a-linter)
>>>>>>> c56b30b2
<|MERGE_RESOLUTION|>--- conflicted
+++ resolved
@@ -67,8 +67,4 @@
 
 ## Installing a linter
 
-<<<<<<< HEAD
-While you are coding, you may find that you run into numerous syntax errors, or just code in an inconsistent style. It's highly urged that you install a linter to ease these troubles. While code editors generally are able to point out syntax errors, with a linter, you can coerce your coding to be in a specific style as you define in the configuration. While this is not required, it's strongly reccommended. [Click here for the linter guide!](/preparations/setting-up-a-linter)
-=======
-While you are coding, you may find that you run into numerous syntax errors, or just code in an inconsistent style. Regardless, it's highly urged that you install a linter to ease a lot of coding troubles. While code editors generally are able to point out syntax errors, with a linter, you can coerce your coding to be in a specific style as you define in the configuration. While this is not required, it's strongly recommended. [Click here for the linter guide!](/preparations/setting-up-a-linter)
->>>>>>> c56b30b2
+While you are coding, you may find that you run into numerous syntax errors, or just code in an inconsistent style. It's highly urged that you install a linter to ease these troubles. While code editors generally are able to point out syntax errors, with a linter, you can coerce your coding to be in a specific style as you define in the configuration. While this is not required, it's strongly reccommended. [Click here for the linter guide!](/preparations/setting-up-a-linter)