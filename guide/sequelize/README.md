# Storing data with Sequelize

Sequelize is an object-relational-mapper, which means you can write a query using objects and have it run on almost any other database system that Sequelize supports.

### Why use an ORM?

The main benefit of using an ORM like Sequelize is that it allows you to write code that essentially looks like native JavaScript. As a side benefit, an ORM will allow you to write code that can run in almost every database system. Although databases generally adhere very closely to SQL, they each have their own slight nuances and differences. You can create a database-agnostic query using an ORM that works on multiple database systems.

## A simple tag system

For this tutorial, you will create a simple tag system. The tag system will allow you to add a tag, output a tag, edit the tag, show tag info, list tags, and delete a tag.   
To begin, you should install Sequelize into your discord.js project. We will explain SQlite as the first storage engine and show how to use other databases later. Note that you will need node 7.6 or above to utilize the `async/await` operators.

### Installing and using Sequelize

Create a new project folder and run the following:

```bash
$ npm install --save discord.js
$ npm install --save sequelize
$ npm install --save sqlite3
```

::: danger
Make sure you use version 5 or later of Sequelize! Version 4 as used in this guide will pose a security threat. You can read more about this issue On the [Sequelize issue tracker](https://github.com/sequelize/sequelize/issues/7310).
:::

<<<<<<< HEAD
After you have installed discord.js and Sequelize, you can start with the following skeleton code. The comment labels will tell you where to insert the later code blocks.
=======
After you have installed discord.js and Sequelize, you can start with the following skeleton code. The comment labels will tell you where we'll insert our code.
>>>>>>> 6cfbdab6

<!-- eslint-disable require-await -->

```js
const Discord = require('discord.js');
const Sequelize = require('sequelize');

const client = new Discord.Client();
const PREFIX = '!';

// [alpha]
// [beta]

client.once('ready', () => {
	// [gamma]
});

client.on('message', async message => {
	if (message.content.startsWith(PREFIX)) {
		const input = message.content.slice(PREFIX.length).split(' ');
		const command = input.shift();
		const commandArgs = input.join(' ');

		if (command === 'addtag') {
			// [delta]
		} else if (command === 'tag') {
			// [epsilon]
		} else if (command === 'edittag') {
			// [zeta]
		} else if (command === 'taginfo') {
			// [theta]
		} else if (command === 'showtags') {
			// [lambda]
		} else if (command === 'removetag') {
			// [mu]
		}
	}
});

client.login('your-token-goes-here');
```

### [alpha] Connection information

The first step is to define the connection information. It should look something like this:

```js
const sequelize = new Sequelize('database', 'user', 'password', {
	host: 'localhost',
	dialect: 'sqlite',
	logging: false,
	// SQLite only
	storage: 'database.sqlite',
});
```

<<<<<<< HEAD
`host` tells Sequelize where to look for the database. This will be localhost for most systems, as the database usually resides with the application. If you have a remote database however, then you can set it to that connection address. Otherwise, don't touch this unless you know what you're doing.  
`dialect` refers to the database engine you are going to use. For this tutorial, it will be sqlite.  
`logging` setting this to false disables the verbose output from Sequelize. Set it to true when you are trying to debug.  
=======
`host` tells Sequelize where to look for the database. This will be localhost for most systems, as the database usually resides with the application. But if you have a remote database, then you can set it to that connection address. But otherwise, don't touch this unless you know what you're doing.  
`dialect` refers to the database engine you're going to use. For this tutorial, we'll use sqlite.  
`logging` setting this to false disables the verbose output from Sequelize. Set it to true when you're trying to debug.  
>>>>>>> 6cfbdab6
`storage` is a sqlite-only setting, because sqlite is the only database that stores all its data to a single file.  


### [beta] Creating the model

In any relational database, you need to create tables in order to store your data. For this simple tag system, four fields will be used. The table in the database will look something like this:

| name | description | username | usage_count |
| --- | --- | --- | --- |
| bob | is the best | bob | 0 |
| tableflip | (╯°□°）╯︵ ┻━┻ | joe | 8 |

In order to do that in Sequelize, you define a model based on this structure, as shown below.

```js
/*
 * equivalent to: CREATE TABLE tags(
 * name VARCHAR(255),
 * description TEXT,
 * username VARCHAR(255),
 * usage INT
 * );
 */
const Tags = sequelize.define('tags', {
	name: {
		type: Sequelize.STRING,
		unique: true,
	},
	description: Sequelize.TEXT,
	username: Sequelize.STRING,
	usage_count: {
		type: Sequelize.INTEGER,
		defaultValue: 0,
		allowNull: false,
	},
});
```

The model mirrors very closely to what is defined in the database. There will be a table with 4 fields called `name`, `description`, `userid`, and `usage_count`.  
`sequelize.define()` takes two parameters. `'tags'` is passed as the name of our table, and an object that represents the table's schema in key-value pairs. Keys in the object become the model's attributes, and the values describe the attributes.

`type` refers to what kind of data this attribute should hold. The most common types are number, string, and date, but there are other data types that are available depending on the database.  
`unique: true` will ensure that this field will never have duplicated entries. Duplicate tag names will be disalowed in this database.  
`defaultValue` allows you to set a fallback value if no value is set during the insert.  
`allowNull` is not all that important, but this will guarantee in the database that the attribute is never unset. You could potentially set it to be a blank or empty string, but has to be set to _something_.

::: tip
`Sequelize.STRING` vs `Sequelize.TEXT`: In most database systems, the length of the string is a fixed length for performance reasons. Sequelize defaults this to 255. Use STRING if your input has a max length, and use TEXT if does not. For sqlite, there is no unbounded string type so it will not matter which one you pick.
:::

### [gamma] Syncing the model

Now that your structure is defined, you need to make sure the model exists in the database. This goes in our `.once('ready')` event. This way the table structure gets created when the bot is ready and we do not need to worry about it later.
```js
Tags.sync();
```

The table does not actually get created until you `sync` it. The schema you defined from before was simply creating the model that lets Sequelize know what the data should look like. For testing, you can use `Tags.sync({ force: true })` to recreate the table every time on startup. This way you can get blank slate each time.

### [delta] Adding a tag

After all this preperation, you can now write your first command! We will start off with the ability to add a tag.

<!-- eslint-skip -->

```js
const splitArgs = commandArgs.split(' ');
const tagName = splitArgs.shift();
const tagDescription = splitArgs.join(' ');

try {
	// equivalent to: INSERT INTO tags (name, description, username) values (?, ?, ?);
	const tag = await Tags.create({
		name: tagName,
		description: tagDescription,
		username: message.author.username,
	});
	return message.reply(`Tag ${tag.name} added.`);
}
catch (e) {
	if (e.name === 'SequelizeUniqueConstraintError') {
		return message.reply('That tag already exists.');
	}
	return message.reply('Something went wrong with adding a tag.');
}
```

`Tags.create()` uses the models that you created previously. The `.create()` method inserts some data into the model. You are going to insert a tag name, description, and the author name into the database.  
`catch (e)` This section is necessary for the insert. This will offload checking for duplicates to the database, so that it will notify you if you attempt to create a tag that already exists. The alternative is to query the database before adding data, and checking if a result is returned. If there are no errors, or no identical tag is found, only then should you add the data. Of the two methods it is clear that catching the error is less work for yourself.  
`if (e.name === "SequelizeUniqueConstraintError")` Although this was mostly for doing less work, it is always good to handle your errors, especially if you know what types of errors you will receive. This error comes up if your unique constraint is violated, i.e. someone inserted duplicate values.

::: warning
Do not use catch for inserting new data. Only use it for gracefully handling things that go wrong in your code, or logging errors.
:::

### [epsilon] Fetching a tag

Next we will explain how to fetch the tag that was just inserted.

<!-- eslint-skip -->

```js
const tagName = commandArgs;

// equivalent to: SELECT * FROM tags WHERE name = 'tagName' LIMIT 1;
const tag = await Tags.findOne({ where: { name: tagName } });
if (tag) {
	// equivalent to: UPDATE tags SET usage_count = usage_count + 1 WHERE name = 'tagName';
	tag.increment('usage_count');
	return message.channel.send(tag.get('description'));
}
return message.reply(`Could not find tag: ${tagName}`);
```

This is your first query. You are finally doing something with our data, yay!  
`.findOne()` is how you fetch a single row of data. The `where: { name: tagName }` makes sure you only get the row with the desired tag. Since the queries are asynchronous, you will need to make use of `await` in order to fetch it. After receiving the data, you can use `.get()` on that object to grab the data. If no data is received, then you can tell the user that it was not found.

### [zeta] Editing a tag

<!-- eslint-skip -->

```js
const splitArgs = commandArgs.split(' ');
const tagName = splitArgs.shift();
const tagDescription = splitArgs.join(' ');

// equivalent to: UPDATE tags (descrption) values (?) WHERE name='?';
const affectedRows = await Tags.update({ description: tagDescription }, { where: { name: tagName } });
if (affectedRows > 0) {
	return message.reply(`Tag ${tagName} was edited.`);
}
return message.reply(`Could not find a tag with name ${tagName}.`);
```

It is possible to edit a record by using the `.update()` function. The result from the update is the number of rows that were changed by the `where` condition. Since you can only have tags with unique names, you do not have to worry about how many rows it may change. Should you get that no rows were changed, then it can be concluded that the tag that was trying to be edited did not exist.

### [theta] Display info on a specific tag

<!-- eslint-skip -->

```js
const tagName = commandArgs;

// equivalent to: SELECT * FROM tags WHERE name = 'tagName' LIMIT 1;
const tag = await Tags.findOne({ where: { name: tagName } });
if (tag) {
	return message.channel.send(`${tagName} was created by ${tag.username} at ${tag.createdAt} and has been used ${tag.usage_count} times.`);
}
return message.reply(`Could not find tag: ${tagName}`);
```

This section is very similar to our previous command, except you will be showing the tag metadata. `tag` contains our tag object. Notice two things here: firstly, it is possible to access our object properties without the `.get()` function. This is because the object is an instance of a Tag, which you can treat as an object, and not just a row of data. Second, you can access a property that was not defined explicitly, `createdAt`. This is because Sequelize automatically adds that column to all tables. This feature can be disabled by passing another object into the model with `{ createdAt: false }`, but in this case, it was useful to have.

### [lambda] Listing all tags

The next command will enable you to fetch a list of all the tags that were created so far.

<!-- eslint-skip -->

```js
// equivalent to: SELECT name FROM tags;
const tagList = await Tags.findAll({ attributes: ['name'] });
const tagString = tagList.map(t => t.name).join(', ') || 'No tags set.';
return message.channel.send(`List of tags: ${tagString}`);
```

Here, you can use the `.findAll()` method to grab all the tag names. Notice that instead of having `where`, the optional field, `attributes`, is set. Setting attributes to name will let you get *only* the names of tags. If you tried to access other fields, like the tag author, then you would get an error. If left blank, it will fetch *all* of the associated column data. It will not actually affect the results, but from a performance perspective, you should only grab the data that is needed. If no results are returned, `tagString` will default to 'No tags set'.

### [mu] Deleting a tag

<!-- eslint-skip -->

```js
const tagName = commandArgs;
// equivalent to: DELETE from tags WHERE name = ?;
const rowCount = await Tags.destroy({ where: { name: tagName } });
if (!rowCount) return message.reply('That tag did not exist.');

return message.reply('Tag deleted.');
```
`.destroy()` runs the delete operation. The operation returns a count of the number of affected rows. If it returns with a value of 0, then nothing was deleted and that tag did not exist in the database in the first place.


## Resulting code

<resulting-code path="sequelize/tags" /><|MERGE_RESOLUTION|>--- conflicted
+++ resolved
@@ -25,11 +25,7 @@
 Make sure you use version 5 or later of Sequelize! Version 4 as used in this guide will pose a security threat. You can read more about this issue On the [Sequelize issue tracker](https://github.com/sequelize/sequelize/issues/7310).
 :::
 
-<<<<<<< HEAD
-After you have installed discord.js and Sequelize, you can start with the following skeleton code. The comment labels will tell you where to insert the later code blocks.
-=======
-After you have installed discord.js and Sequelize, you can start with the following skeleton code. The comment labels will tell you where we'll insert our code.
->>>>>>> 6cfbdab6
+After you have installed discord.js and Sequelize, you can start with the following skeleton code. The comment labels will tell you where to insert code lateron.
 
 <!-- eslint-disable require-await -->
 
@@ -86,15 +82,9 @@
 });
 ```
 
-<<<<<<< HEAD
 `host` tells Sequelize where to look for the database. This will be localhost for most systems, as the database usually resides with the application. If you have a remote database however, then you can set it to that connection address. Otherwise, don't touch this unless you know what you're doing.  
 `dialect` refers to the database engine you are going to use. For this tutorial, it will be sqlite.  
 `logging` setting this to false disables the verbose output from Sequelize. Set it to true when you are trying to debug.  
-=======
-`host` tells Sequelize where to look for the database. This will be localhost for most systems, as the database usually resides with the application. But if you have a remote database, then you can set it to that connection address. But otherwise, don't touch this unless you know what you're doing.  
-`dialect` refers to the database engine you're going to use. For this tutorial, we'll use sqlite.  
-`logging` setting this to false disables the verbose output from Sequelize. Set it to true when you're trying to debug.  
->>>>>>> 6cfbdab6
 `storage` is a sqlite-only setting, because sqlite is the only database that stores all its data to a single file.  
 
 
